--- conflicted
+++ resolved
@@ -1,7 +1,7 @@
 import store from '../store/index.js';
 import { getToolState, addToolState } from '../stateManagement/toolState.js';
 import external from '../externalModules.js';
-import baseBrushTool from '../base/baseBrushTool.js';
+import BaseBrushTool from '../base/BaseBrushTool.js';
 import { getNewContext } from '../util/drawing.js';
 
 const brushState = store.modules.brush;
@@ -14,22 +14,22 @@
 export default function (evt) {
   const eventData = evt.detail;
   const element = eventData.element;
-  const maxSegmentations = baseBrushTool.getNumberOfColors();
-  let toolData = getToolState(element, baseBrushTool.getReferencedToolDataName());
+  const maxSegmentations = BaseBrushTool.getNumberOfColors();
+  let toolData = getToolState(element, BaseBrushTool.getReferencedToolDataName());
 
   if (!toolData) { // Make toolData array as big as max number of segmentations.
     for (let i = 0; i < maxSegmentations; i++) {
-      addToolState(element, baseBrushTool.getReferencedToolDataName(), {});
+      addToolState(element, BaseBrushTool.getReferencedToolDataName(), {});
     }
 
-    toolData = getToolState(element, baseBrushTool.getReferencedToolDataName());
+    toolData = getToolState(element, BaseBrushTool.getReferencedToolDataName());
 
     // TEMP: HACK: Create first pixel data such that the tool has some data and the brush
     // cursor can be rendered. Can be replaced once we have a mechanism for SVG cursors.
     const newPixelData = new Uint8ClampedArray(eventData.image.width * eventData.image.height);
     toolData.data[0].pixelData = newPixelData;
 
-    toolData = getToolState(element, baseBrushTool.getReferencedToolDataName());
+    toolData = getToolState(element, BaseBrushTool.getReferencedToolDataName());
   }
 
   for (let i = 0; i < maxSegmentations; i++) {
@@ -37,10 +37,7 @@
       renderSegmentation(evt, toolData, i);
     }
   }
-
 }
-
-
 
 function renderSegmentation (evt, toolData, segmentationIndex) {
   const eventData = evt.detail;
@@ -54,7 +51,6 @@
     _drawImageBitmap(evt, imageBitmapCache);
   }
 
-<<<<<<< HEAD
   if (toolData.data[segmentationIndex].invalidated) {
     createNewBitmapAndQueueRenderOfSegmentation(evt, toolData, segmentationIndex);
   }
@@ -69,12 +65,6 @@
 
   const pixelData = toolData.data[segmentationIndex].pixelData;
 
-=======
-  if (toolData.data[0].invalidated === false) {
-    return;
-  }
-
->>>>>>> c46ec6d0
   const colormapId = brushState.getters.colorMapId();
   const colormap = external.cornerstone.colors.getColormap(colormapId);
   const colorLutTable = [
