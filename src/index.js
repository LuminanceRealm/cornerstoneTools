--- conflicted
+++ resolved
@@ -121,11 +121,8 @@
   default as panZoomSynchronizer
 } from './synchronization/panZoomSynchronizer.js';
 
-<<<<<<< HEAD
-=======
 // ~~~~~~ REQUEST POOL MANAGER  ~~~~~ //
 export { requestPoolManager } from './requestPool/requestPoolManager.js';
->>>>>>> 757d45f0
 
 export { default as external } from './externalModules.js';
 export { default as EVENTS } from './events.js';
