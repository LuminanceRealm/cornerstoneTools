--- conflicted
+++ resolved
@@ -11,26 +11,6 @@
 export { default as freehandMouseTool } from './tools/freehandMouseTool.js';
 export {
   default as freehandSculpterMouseTool
-<<<<<<< HEAD
-} from './fancy-tools/freehandSculpterMouseTool.js';
-export { default as lengthTool } from './fancy-tools/lengthTool.js';
-export { default as magnifyTool } from './fancy-tools/magnifyTool.js';
-export { default as probeTool } from './fancy-tools/probeTool.js';
-export { default as rectangleRoiTool } from './fancy-tools/rectangleRoiTool.js';
-export { default as rotateTool } from './fancy-tools/rotateTool.js';
-export { default as scaleOverlayTool } from './fancy-tools/scaleOverlay.js';
-export { default as wwwcTool } from './fancy-tools/wwwcTool.js';
-export { default as wwwcRegionTool } from './fancy-tools/wwwcRegionTool.js';
-export { default as zoomTool } from './fancy-tools/zoomTool.js';
-export {
-  default as zoomTouchPinchTool
-} from './fancy-tools/zoomTouchPinchTool.js';
-export {
-  default as zoomMouseWheelTool
-} from './fancy-tools/zoomMouseWheelTool.js';
-export { default as stackScrollTool } from './fancy-tools/stackScrollTool.js';
-export { default as stackScrollMouseWheelTool } from './fancy-tools/stackScrollMouseWheelTool.js';
-=======
 } from './tools/freehandSculpterMouseTool.js';
 export { default as lengthTool } from './tools/lengthTool.js';
 export { default as magnifyTool } from './tools/magnifyTool.js';
@@ -38,13 +18,13 @@
 export { default as rectangleRoiTool } from './tools/rectangleRoiTool.js';
 export { default as rotateTool } from './tools/rotateTool.js';
 export { default as scaleOverlayTool } from './tools/scaleOverlay.js';
+export { default as stackScrollTool } from './fancy-tools/stackScrollTool.js';
+export { default as stackScrollMouseWheelTool } from './fancy-tools/stackScrollMouseWheelTool.js';
 export { default as wwwcTool } from './tools/wwwcTool.js';
 export { default as wwwcRegionTool } from './tools/wwwcRegionTool.js';
 export { default as zoomTool } from './tools/zoomTool.js';
 export { default as zoomTouchPinchTool } from './tools/zoomTouchPinchTool.js';
 export { default as zoomMouseWheelTool } from './tools/zoomMouseWheelTool.js';
-
->>>>>>> 5ed3569f
 // END V3 EXPORTS
 
 export { drawing };
@@ -169,18 +149,6 @@
 
 export { default as appState } from './stateManagement/appState.js';
 
-<<<<<<< HEAD
-export {
-  default as stackScrollKeyboard
-} from './stackTools/stackScrollKeyboard.js';
-
-export {
-  stackScrollTouchDrag,
-  stackScrollMultiTouch
-} from './stackTools/stackScroll.js';
-
-=======
->>>>>>> 5ed3569f
 export { default as stackPrefetch } from './stackTools/stackPrefetch.js';
 export { default as stackRenderers } from './stackTools/stackRenderers.js';
 export { playClip, stopClip } from './stackTools/playClip.js';
