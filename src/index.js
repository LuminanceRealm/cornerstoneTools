--- conflicted
+++ resolved
@@ -19,11 +19,8 @@
 export {
   default as zoomMouseWheelTool
 } from './fancy-tools/zoomMouseWheelTool.js';
-<<<<<<< HEAD
-export { default as freehandMouseTool } from './fancy-tools/freehandMouseTool.js'
-=======
 export { default as rotateTool } from './fancy-tools/rotateTool.js';
->>>>>>> 1829bba8
+export { default as freehandMouseTool } from './fancy-tools/freehandMouseTool.js';
 // END V3 EXPORTS
 
 export { drawing };
