--- conflicted
+++ resolved
@@ -84,10 +84,7 @@
 			<button data-tool="rectangleRoi">RectangleRoi</button>
 			<button data-tool="rotate">Rotate</button>
 			<button data-tool="freehandMouse">FreehandMouse</button>
-<<<<<<< HEAD
 			<button data-tool="freehandSculpterMouse">FreehandSculpterMouse</button>
-
-=======
 			<button data-tool="wwwcRegion">WWWCRegion</button>
 
 			<label id="scaleOverlay" class="checkbox-label" for="scaleOverlayCheckbox">
@@ -96,8 +93,7 @@
 				<label class="label-off"> OFF</label>
 			</label>
 			<input id="scaleOverlayCheckbox" class="hide" data-tool="scaleOverlay" type="checkbox"/>
-			
->>>>>>> 64278b8c
+      
 			<div class="canvas" oncontextmenu="return false" />
 		</div>
 	</div>
