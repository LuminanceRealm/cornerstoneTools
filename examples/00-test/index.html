<!DOCTYPE HTML>
<html>

<head>
	<!-- support for mobile touch devices -->
	<meta name="viewport" content="user-scalable=no, width=device-width, initial-scale=1, maximum-scale=1">
	<style>
		#app {
			font-family: "Avenir", Helvetica, Arial, sans-serif;
			-webkit-font-smoothing: antialiased;
			-moz-osx-font-smoothing: grayscale;
			text-align: center;
			color: #333;
			margin-top: 60px;
		}

		.wrapper,
		.canvas {
			width: 512px;
			margin: 0 auto;
			height: 512px;
		}

		button {
			text-transform: uppercase;
			margin: 0.5em 1em;
			border: 0;
			border-bottom: 2px solid #ccc;
			background: transparent;
			outline: 0;
			cursor: pointer;
		}

		button.is-active,
		button:hover {
			border-bottom: 2px solid #4ea;
		}
	</style>
</head>

<body>
	<div id="app">
		<h1>
			Updated API Concept
		</h1>

		<div class="wrapper" oncontextmenu="return false" unselectable="on" onselectstart="return false" onmousedown="return false">
			<button data-tool="length">Length</button>
			<button data-tool="angle">Angle</button>
			<button data-tool="wwwc">WWWC</button>
			<button data-tool="zoom">Zoom</button>
			<button data-tool="zoomTouchPinch">ZoomTouchPinch</button>
			<button data-tool="zoomMouseWheel">ZoomMouseWheel</button>
<<<<<<< HEAD
			<button data-tool="ellipticalRoi">EllipticalRoi</button>
=======
			<button data-tool="rectangleRoi">RectangleRoi</button>
>>>>>>> 3c1c7441

			<div class="canvas" oncontextmenu="return false" />
		</div>
	</div>
</body>

<!-- include the hammer.fakemultitouch so we can test with a mouse -->
<script src="../touch-emulator.js"></script>
<script>TouchEmulator();</script>

<!-- include the hammer.js library for touch gestures-->
<script src="../hammer.min.js"></script>

<!-- include the cornerstone library -->
<script src="../cornerstone.min.js"></script>

<script src="../cornerstoneMath.min.js"></script>


<!-- include the cornerstone tools library -->
<script src="../../dist/cornerstoneTools.js"></script>
<script>window.cornerstoneTools || document.write('<script src="https://unpkg.com/cornerstone-tools">\x3C/script>')</script>

<!-- include special code for these examples which provides images -->
<script src="../exampleImageLoader.js"></script>

<script>
	const imageId = 'example://1';
	var element = document.getElementsByClassName('canvas')[0];

	cornerstone.enable(element);

	// Todo: Marry these two?
	cornerstoneTools.mouseInput.enable(element);
	cornerstoneTools.mouseToolEventDispatcher.enable(element);
	//
	cornerstoneTools.touchInput.enable(element);
	cornerstoneTools.touchToolEventDispatcher.enable(element);
	//
	cornerstoneTools.mouseWheelInput.enable(element);
	// END NEW

	cornerstone.loadImage(imageId).then(function (image) {
		cornerstone.displayImage(element, image);
	});

	function setAllToolsPassive() {
		cornerstoneTools.store.state.tools.forEach((tool) => {
			cornerstoneTools.setToolPassive(element, tool.name)
		})
	}

	// Iterate over all tool buttons
	const toolButtons = document.querySelectorAll('button');
	Array.from(toolButtons).forEach(toolBtn => {
		// Add the tool
		const toolName = toolBtn.getAttribute('data-tool');
		const apiTool = cornerstoneTools[`${toolName}Tool`];
		if (apiTool) {
			const tool = new apiTool();
			cornerstoneTools.addTool(element, tool);
		}

		// Setup button listener
		toolBtn.addEventListener('click', (evt) => {
			setAllToolsPassive();
			cornerstoneTools.setToolActive(element, toolName, { mouseButtonMask: 1 });
		});
	});

	// Activate first tool
	cornerstoneTools.setToolActive(element, cornerstoneTools.store.state.tools[0].name, { mouseButtonMask: 1 });
</script>

</html><|MERGE_RESOLUTION|>--- conflicted
+++ resolved
@@ -51,11 +51,8 @@
 			<button data-tool="zoom">Zoom</button>
 			<button data-tool="zoomTouchPinch">ZoomTouchPinch</button>
 			<button data-tool="zoomMouseWheel">ZoomMouseWheel</button>
-<<<<<<< HEAD
 			<button data-tool="ellipticalRoi">EllipticalRoi</button>
-=======
 			<button data-tool="rectangleRoi">RectangleRoi</button>
->>>>>>> 3c1c7441
 
 			<div class="canvas" oncontextmenu="return false" />
 		</div>
